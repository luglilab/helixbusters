--- conflicted
+++ resolved
@@ -1,8 +1,3 @@
-<<<<<<< HEAD
-![Helixbusters Image](https://github.com/yourusername/yourrepository/raw/main/helixbusters-image.png)
-
-=======
->>>>>>> 595a605e
 ```markdown
 # Helixbusters
 
@@ -114,7 +109,3 @@
 ## License
 
 This project is licensed under the MIT License.
-<<<<<<< HEAD
-
-=======
->>>>>>> 595a605e
